--- conflicted
+++ resolved
@@ -11,7 +11,6 @@
     background: #d2d2d2;
 }
 
-<<<<<<< HEAD
 .navbar-content .dropdown button {
     margin-right: 1rem;
     margin-left: 1rem;
@@ -21,8 +20,6 @@
     min-width: 4.6rem;
 }
 
-=======
->>>>>>> ef1f7293
 /* Headlines and anchors */
 h1, h2, h3, h4, h5, h6 {
     margin-top: 1.5rem;
@@ -309,9 +306,5 @@
 
 .dark-mode .spoiler > .spoiler-button {
     color: #9e9e9e;
-<<<<<<< HEAD
     background-color: rgba(255, 255, 255, 0.2);
-=======
-    background-color: rgba(255,255,255,0.2);
->>>>>>> ef1f7293
 }